--- conflicted
+++ resolved
@@ -12,8 +12,6 @@
 }
 
 
-<<<<<<< HEAD
-=======
 /*
  * Undo the hyphens: auto in Sphinx basic.css.
  */
@@ -25,7 +23,6 @@
 }
 
 
->>>>>>> aa3542ca
 
 /*
  * Setting :width; on an image causes Sphinx to turn the image into a link, so
@@ -41,15 +38,12 @@
     width: 150px;
 }
 
-<<<<<<< HEAD
-=======
 .mitogen-right-200 {
     float: right;
     padding-left: 8px;
     width: 200px;
 }
 
->>>>>>> aa3542ca
 .mitogen-right-225 {
     float: right;
     padding-left: 8px;
@@ -72,8 +66,6 @@
     float: right;
     padding-left: 8px;
     width: 350px;
-<<<<<<< HEAD
-=======
 }
 
 .mitogen-logo-wrap {
@@ -81,5 +73,4 @@
     shape-outside: polygon(
         100% 0, 50% 10%, 24% 24%, 0% 50%, 24% 75%, 50% 90%, 100% 100%
     );
->>>>>>> aa3542ca
 }